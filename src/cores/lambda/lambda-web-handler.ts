/**
 * `lambda-web-handler.ts`
 * - lambda handler to process WEB(API) event.
 * - replace the legacy web-builder `WEB.ts`
 *
 *
 * ```js
 * const a = '';
 * ```
 *
 * @author      Steve Jung <steve@lemoncloud.io>
 * @date        2019-11-20 initial version via backbone
 *
 * @copyright (C) 2019 LemonCloud Co Ltd. - All Rights Reserved.
 */
// eslint-disable-next-line @typescript-eslint/no-unused-vars
import { _log, _inf, _err, $U, $_ } from '../../engine/';
const NS = $U.NS('HWEB', 'yellow'); // NAMESPACE TO BE PRINTED.
import { doReportError } from '../../engine/';

import {
    NextDecoder,
    NextHandler,
    NextContext,
    NextMode,
    NextIdentityCognito,
    ProtocolParam,
    CoreConfigService,
} from './../core-services';
import { APIGatewayProxyResult, APIGatewayEventRequestContext, APIGatewayProxyEvent } from 'aws-lambda';
import { LambdaHandler, WEBHandler, Context, LambdaSubHandler } from './lambda-handler';
import { loadJsonSync } from '../../tools/shared';
import { GETERR } from '../../common/test-helper';
import $protocol from '../protocol/';
import { loadJsonSync } from '../../tools/shared';

export type ConfigService = CoreConfigService;

/**
 * class: `WEBController`
 * - common controller interface.
 */
export interface CoreWEBController {
    hello(): string;
    type(): string;
    decode: NextDecoder;
}

/** ********************************************************************************************************************
 *  COMMON Functions.
 ** ********************************************************************************************************************/
export const buildResponse = (statusCode: number, body: any): APIGatewayProxyResult => {
    // @0612 - body 가 string일 경우, 응답형식을 텍스트로 바꿔서 출력한다.
    return {
        statusCode,
        headers: {
            'Content-Type':
                typeof body === 'string'
                    ? body.startsWith('<') && body.endsWith('>')
                        ? 'text/html; charset=utf-8'
                        : 'text/plain; charset=utf-8'
                    : 'application/json; charset=utf-8',
            'Access-Control-Allow-Origin': '*', // Required for CORS support to work
            'Access-Control-Allow-Credentials': true, // Required for cookies, authorization headers with HTTPS
        },
        body: typeof body === 'string' ? body : JSON.stringify(body),
    };
};

export const success = (body: any) => {
    return buildResponse(200, body);
};

export const notfound = (body: any) => {
    return buildResponse(404, body);
};

export const failure = (body: any, status?: number) => {
    return buildResponse(status || 503, body);
};

export const redirect = (location: any, status?: number) => {
    const res = buildResponse(status || 302, '');
    res.headers['Location'] = location; // set location.
    return res;
};

/** ********************************************************************************************************************
 *  COMMON Constants
 ** ********************************************************************************************************************/
interface ModeMap {
    [key: string]: NextMode;
}
//! constants config
const HEADER_LEMON_IDENTITY = 'x-lemon-identity';

/** ********************************************************************************************************************
 *  Main Class
 ** ********************************************************************************************************************/
/**
 * class: LambdaWEBHandler
 * - default WEB Handler w/ event-listeners.
 */
export class LambdaWEBHandler extends LambdaSubHandler<WEBHandler> {
    //! shared config.
    public static REPORT_ERROR: boolean = LambdaHandler.REPORT_ERROR;

    //! handlers map.
    private _handlers: { [key: string]: NextDecoder | CoreWEBController } = {};

    /**
     * default constructor w/ registering self.
     */
    public constructor(lambda: LambdaHandler, register?: boolean) {
        super(lambda, register ? 'web' : undefined);
        _log(NS, `LambdaWEBHandler()..`);
    }

    /**
     * add web-handlers by `NextDecoder`.
     *
     * @param type      type of WEB(API)
     * @param decoder   next decorder
     */
    public setHandler(type: string, decoder: NextDecoder) {
        if (typeof type !== 'string') throw new Error(`@type (string) is required!`);
        this._handlers[type] = decoder;
    }

    /**
     * check if there is handler for type.
     * @param type      type of WEB(API)
     */
    public hasHandler(type: string): boolean {
        return typeof this._handlers[type] != 'undefined';
    }

    /**
     * registr web-controller.
     * @param controller the web-controller.
     */
    public addController(controller: CoreWEBController) {
        if (typeof controller !== 'object') throw new Error(`@controller (object) is required!`);
        const type = controller.type();
        _log(NS, `> web-controller[${type}] =`, controller.hello());
        this._handlers[type] = controller;
    }

    /**
     * get all decoders.
     */
    public getHandlerDecoders(): { [key: string]: NextDecoder } {
        //! copy
        // return { ...this._handlers };
        const map: any = $_.reduce(
            this._handlers,
            (M: any, val: any, key: string) => {
                if (typeof val == 'function') M[key] = val;
                else M[key] = (m: any, i: any, c: any) => (val as CoreWEBController).decode(m, i, c);
                return M;
            },
            {},
        );
        return map;
    }

    /**
     * Default WEB Handler.
     */
    public handle: WEBHandler = async (event, $ctx) => {
        //! API parameters.
        _log(NS, `handle()....`);
        // _log(NS, '! event =', $U.json(event));
        // _log(NS, '! headers =', $U.json(event.headers));
        const $path = event.pathParameters || {};
        const $param = event.queryStringParameters || {};
        _log(NS, '! path =', event.path);
        _log(NS, '! $path =', $U.json($path));
        _log(NS, '! $param =', $U.json($param));

        //! prevent error via transform.
        if (event.headers && !event.headers['x-protocol-context']) event.headers['x-protocol-context'] = $U.json($ctx);
<<<<<<< HEAD
        const param: ProtocolParam = $protocol.service.asTransformer('web').transformToParam(event);
=======
        const param: ProtocolParam = $protocol.service.web.transformToParam(event);
>>>>>>> f71ab8c1
        _log(NS, '! protocol-param =', $U.json(param));
        const TYPE = param.type;
        const MODE = param.mode;
        const ID = param.id;
        const CMD = param.cmd;

        //! call next.. (it will return result or promised)
        return this.handleProtocol(param, event)
            .then(_ => {
                return success(_);
            })
            .catch((e: any) => {
                _err(NS, `! ${MODE}[/${TYPE}/${ID}/${CMD}].err =`, e instanceof Error ? e : $U.json(e));
                const message = `${e.message || e.reason || $U.json(e)}`;
                _err(NS, `! ${MODE}[/${TYPE}/${ID}/${CMD}].msg =`, message);
                if (message.startsWith('404 NOT FOUND')) {
                    return notfound(message);
                }

                //! report error.
                if (LambdaHandler.REPORT_ERROR) doReportError(e, $ctx, event).catch(GETERR);

                //! common format of error.
                if (typeof message == 'string' && /^[1-9][0-9]{2} [A-Z ]+/.test(message)) {
                    const status = $U.N(message.substring(0, 3), 0);
                    //! handle for 302/301 redirect. format: 303 REDIRECT - http://~~~
                    if ((status == 301 || status == 302) && message.indexOf(' - ') > 0) {
                        const loc = message.substring(message.indexOf(' - ') + 3).trim();
                        if (loc) return redirect(loc, status);
                    }
                    return failure(message, status);
                }

                //! send failure.
                return failure(e instanceof Error ? message : e);
            });
    };

    /**
     * handle param via protocol-service.
     *
     * @param param protocol parameters
     * @param event (optional) origin event object.
     */
    public async handleProtocol<TResult = any>(param: ProtocolParam, event?: APIGatewayProxyEvent): Promise<TResult> {
        const TYPE = `${param.type || ''}`;
        const MODE: NextMode = `${param.mode || 'GET'}` as NextMode;
        const ID = `${param.id || ''}`;
        const CMD = `${param.cmd || ''}`;
        const $param = param.param;
        const $body = param.body;
        const context = param.context;

        //! debug print body.
        if (!$body) {
            _log(NS, `#${MODE}:${CMD} (${TYPE}/${ID})....`);
        } else {
            _log(NS, `#${MODE}:${CMD} (${TYPE}/${ID}).... body.len=`, $body ? $U.json($body).length : -1);
        }

        //! find target next function
        // const decoder: NextDecoder | CoreWEBController = this._handlers[TYPE];
        const next: NextHandler<any, TResult, any> = ((decoder: any) => {
            //! as default handler '/', say the current version.
            if (MODE === 'LIST' && TYPE === '' && ID === '' && CMD === '') {
                return async () => {
                    const $pack = loadJsonSync('package.json');
                    const name = ($pack && $pack.name) || 'LEMON API';
                    const version = ($pack && $pack.version) || '0.0.0';
                    return `${name}/${version}`;
                };
            }

            //! error if no decoder.
            if (!decoder) return null;

            //! use decoder() to find target.
            if (typeof decoder == 'function') return decoder(MODE, ID, CMD);
            else if (typeof decoder == 'object') {
                const func = (decoder as CoreWEBController).decode(MODE, ID, CMD);
                if (!func) return null; // avoid 'null' error.
                const next: NextHandler = (i, p, b, c) => func.call(decoder, i, p, b, c);
                return next;
            }
            return null;
        })(this._handlers[TYPE]);

        //! if no next, then report error.
        if (!next) {
            _err(NS, `! WARN ! MISSING NEXT-HANDLER. event=`, $U.json(event));
            throw new Error(`404 NOT FOUND - ${MODE} /${TYPE}/${ID}${CMD ? `/${CMD}` : ''}`);
        }

        //! call next.. (it will return result or promised)
        return (() => {
            try {
                const R = next(ID, $param, $body, context);
                return R instanceof Promise ? R : Promise.resolve(R);
            } catch (e) {
                return Promise.reject(e);
            }
        })();
    }

    /**
     * pack the request context for Http request.
     *
     * @param event     origin Event.
     * @param $ctx      lambda.Context
     */
    public async packContext(event: APIGatewayProxyEvent, $ctx: Context): Promise<NextContext> {
        //! prepare chain object.
        const reqContext: APIGatewayEventRequestContext = event && event.requestContext;
        if (!event) return null;
        _log(NS, `packContext()..`);

        //! prepare the next-context.
        const res: NextContext = { identity: null };

        // STEP.1 support lambda call JWT Token authentication.
        //! if it is protocol request via lambda, then returns valid context.
        const headers = event.headers || {};
        if (headers['x-protocol-context']) {
            const $param = $protocol.service.asTransformer('web').transformToParam(event);
            return $param.context;
        }

        //TODO - support internal JWT Token authentication.

        // STEP.3 use internal identity json data via python lambda call.
        //! `x-lemon-identity` 정보로부터, 계정 정보를 얻음 (for direct call via lambda)
        //  - http 호출시 해더에 x-lemon-identity = '{"ns": "SS", "sid": "SS000002", "uid": "", "gid": "", "role": "guest"}'
        //  - lambda 호출시 requestContext.identity = {"ns": "SS", "sid": "SS000002", "uid": "", "gid": "", "role": "guest"}
        // _log(NS,'headers['+HEADER_LEMON_IDENTITY+']=', event.headers[HEADER_LEMON_IDENTITY]);
        const identity: NextIdentityCognito = await (async val => {
            if (!val) return {};
            return typeof val === 'string' && val.startsWith('{') && val.endsWith('}')
                ? JSON.parse(val)
                : { name: val };
        })(headers[HEADER_LEMON_IDENTITY] || '').catch(e => {
            _err(NS, '!WARN! parse.err =', e);
            return {};
        });

        //TODO - translate cognito authentication to NextIdentity
        if (reqContext.identity && !reqContext.identity.cognitoIdentityPoolId) {
            const $id = reqContext.identity;
            _inf(NS, '! identity.cognito :=', JSON.stringify(identity));
            identity.cognitoId = $id.cognitoIdentityId;
            identity.accountId = $id.accountId;
            identity.cognitoPoolId = $id.cognitoIdentityPoolId;
        }

        //! - extract original request infor.
        const clientIp = reqContext.identity && reqContext.identity.sourceIp;
        const requestId = reqContext.requestId;
        const accountId = reqContext.accountId;
        const domain = reqContext.domainName || event.headers['Host'] || event.headers['host'];

        //! save into headers and returns.
        const context: NextContext = { ...res, identity, clientIp, requestId, accountId, domain };
        context.source = $protocol.service.myProtocolURI(context); // self service-uri as source
        return context;
    }
}<|MERGE_RESOLUTION|>--- conflicted
+++ resolved
@@ -180,11 +180,7 @@
 
         //! prevent error via transform.
         if (event.headers && !event.headers['x-protocol-context']) event.headers['x-protocol-context'] = $U.json($ctx);
-<<<<<<< HEAD
         const param: ProtocolParam = $protocol.service.asTransformer('web').transformToParam(event);
-=======
-        const param: ProtocolParam = $protocol.service.web.transformToParam(event);
->>>>>>> f71ab8c1
         _log(NS, '! protocol-param =', $U.json(param));
         const TYPE = param.type;
         const MODE = param.mode;
